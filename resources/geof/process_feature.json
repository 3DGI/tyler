{
  "globals": {
    "GF_PROCESS_OFFSET_OVERRIDE": [
      "",
      "bool",
      true
    ],
    "cotypes": [
      "",
      "str",
      ""
    ],
    "max_x": [
      "",
      "float",
      194964.0
    ],
    "max_y": [
      "",
      "float",
      466309.0
    ],
    "max_z": [
      "",
      "float",
      30.0
    ],
    "min_x": [
      "",
      "float",
      194447.0
    ],
    "min_y": [
      "",
      "float",
      465847.0
    ],
    "min_z": [
      "",
      "float",
      0.0
    ],
    "path_metadata": [
      "CityJSON features metadata file",
      "str",
      "/mnt/Data/LocalData/Kadaster/db3dnl_features/metadata.city.json"
    ],
    "simplify_ratio": [
      "",
      "float",
      0.949999988079071
    ],
    "skip_clip": [
      "",
      "bool",
      false
    ]
  },
  "nodes": {
    "BoundingBox": {
      "connections": {
        "box": [
          [
            "MeshClipper",
            "bbox"
          ]
        ]
      },
      "marked_outputs": {
        "box": false,
        "ping": false
      },
      "parameters": {
        "inCRS": "EPSG:7415",
        "max_x": "{{max_x}}",
        "max_y": "{{max_y}}",
        "max_z": "{{max_z}}",
        "min_x": "{{min_x}}",
        "min_y": "{{min_y}}",
        "min_z": "{{min_z}}"
      },
      "position": [
        636.0,
        258.0
      ],
      "type": [
        "Core",
        "Box"
      ]
    },
    "CJFeatureReader": {
      "connections": {
        "value": [
          [
            "CityJSONL2Mesh",
            "jsonl_features_str"
          ]
        ]
      },
      "marked_outputs": {
        "value": false
      },
      "parameters": {
        "filepath": "{{value}}",
        "limit": 0,
        "split": false
      },
      "position": [
        267.0,
        148.0
      ],
      "type": [
        "Core",
        "TextReader"
      ]
    },
    "CJMetadata": {
      "connections": {
        "value": [
          [
            "CityJSONL2Mesh",
            "jsonl_metadata_str"
          ]
        ]
      },
      "marked_outputs": {
        "value": false
      },
      "parameters": {
        "filepath": "{{path_metadata}}",
        "limit": 0,
        "split": false
      },
      "position": [
        292.0,
        215.0
      ],
      "type": [
        "Core",
        "TextReader"
      ]
    },
    "CityJSONL2Mesh": {
      "connections": {
        "meshes": [
          [
            "Mesh2SurfaceMesh",
            "mesh"
          ]
        ]
      },
      "marked_inputs": {
        "jsonl_features_str": false,
        "jsonl_metadata_str": false
      },
      "marked_outputs": {
        "attributes": true,
        "feature_type": true,
        "meshes": false,
        "roofparts": false
      },
      "parameters": {
        "3bag_buildings_mode": false,
        "atribute_spec": "{{attribute_spec}}",
        "cotypes": "{{cotypes}}",
        "lod_filter": {
<<<<<<< HEAD
          "Building": "1.3",
          "LandUse": "1",
          "PlantCover": "1",
          "Road": "1",
          "WaterBody": "1"
=======
          "Building": "1",
          "LandUse": "1.2",
          "PlantCover": "1.2",
          "Road": "1.2",
          "WaterBody": "1.2"
>>>>>>> 23b1df39
        },
        "optimal_lod": false,
        "optimal_lod_value": "2.2"
      },
      "position": [
        458.0,
        153.0
      ],
      "type": [
        "CoreIO",
        "CityJSONL2Mesh"
      ]
    },
    "Mesh2SurfaceMesh": {
      "connections": {
        "cgal_surface_mesh": [
          [
            "MeshSimplify",
            "cgal_surface_mesh"
          ]
        ]
      },
      "marked_inputs": {
        "mesh": false
      },
      "marked_outputs": {
        "cgal_surface_mesh": false
      },
      "position": [
        828.0,
        146.0
      ],
      "type": [
        "building-reconstruction",
        "Mesh2CGALSurfaceMesh"
      ]
    },
    "MeshClipper": {
      "marked_inputs": {
        "bbox": false,
        "mesh": false
      },
      "marked_outputs": {
        "cgal_surface_mesh": false,
        "normals": true,
        "triangles": true
      },
      "parameters": {
        "cgal_clip": false,
        "skip_clip": "{{skip_clip}}"
      },
      "position": [
        896.0,
        231.0
      ],
      "type": [
        "building-reconstruction",
        "MeshClipper"
      ]
    },
    "MeshSimplify": {
      "connections": {
        "cgal_surface_mesh": [
          [
            "MeshClipper",
            "mesh"
          ]
        ]
      },
      "marked_inputs": {
        "cgal_surface_mesh": false
      },
      "marked_outputs": {
        "cgal_surface_mesh": false
      },
      "parameters": {
        "stop_ratio": "{{simplify_ratio}}"
      },
      "position": [
        870.0,
        185.0
      ],
      "type": [
        "building-reconstruction",
        "MeshSimplify"
      ]
    }
  }
}<|MERGE_RESOLUTION|>--- conflicted
+++ resolved
@@ -164,19 +164,11 @@
         "atribute_spec": "{{attribute_spec}}",
         "cotypes": "{{cotypes}}",
         "lod_filter": {
-<<<<<<< HEAD
-          "Building": "1.3",
-          "LandUse": "1",
-          "PlantCover": "1",
-          "Road": "1",
-          "WaterBody": "1"
-=======
           "Building": "1",
           "LandUse": "1.2",
           "PlantCover": "1.2",
           "Road": "1.2",
           "WaterBody": "1.2"
->>>>>>> 23b1df39
         },
         "optimal_lod": false,
         "optimal_lod_value": "2.2"
